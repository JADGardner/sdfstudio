--- conflicted
+++ resolved
@@ -93,7 +93,6 @@
     return dhash.hexdigest()
 
 
-<<<<<<< HEAD
 class IterableWrapper:  # pylint: disable=too-few-public-methods
     """A helper that will allow an instance of a class to return multiple kinds of iterables bound
     to different functions of that class.
@@ -119,11 +118,11 @@
 
     def __next__(self):
         return self.new_next(self.instance)
-=======
+
+
 def human_format(num):
     """Format a number in a more human readable way"""
     units = ["", "K", "M", "B", "T", "P"]
     k = 1000.0
     magnitude = int(floor(log(num, k)))
-    return f"{(num / k**magnitude):.2f} {units[magnitude]}"
->>>>>>> 31b52ae1
+    return f"{(num / k**magnitude):.2f} {units[magnitude]}"